--- conflicted
+++ resolved
@@ -2,12 +2,8 @@
 from torch_sparse.storage import SparseStorage
 
 
-<<<<<<< HEAD
+
 def coalesce(index, value, m, n, op="add"):
-=======
-
-def coalesce(index, value, m, n, op='add'):
->>>>>>> 1fb5fa4f
     """Row-wise sorts :obj:`value` and removes duplicate entries. Duplicate
     entries are removed by scattering them together. For scattering, any
     operation of `"torch_scatter"<https://github.com/rusty1s/pytorch_scatter>`_
@@ -24,28 +20,7 @@
     :rtype: (:class:`LongTensor`, :class:`Tensor`)
     """
 
-<<<<<<< HEAD
     storage = SparseStorage(row=index[0], col=index[1], value=value,
                             sparse_sizes=torch.Size([m, n], is_sorted=False))
     storage = storage.coalesce(reduce=op)
-    return torch.stack([storage.row(), storage.col()], dim=0), storage.value()
-=======
-    row, col = index
-
-    if value is None:
-        _, perm = unique(row * n + col)
-        index = torch.stack([row[perm], col[perm]], dim=0)
-        return index, value
-
-    uniq, inv = torch.unique(row * n + col, sorted=True, return_inverse=True)
-
-    perm = torch.arange(inv.size(0), dtype=inv.dtype, device=inv.device)
-    perm = inv.new_empty(uniq.size(0)).scatter_(0, inv, perm)
-    index = torch.stack([row[perm], col[perm]], dim=0)
-
-    op = getattr(torch_scatter, 'scatter_{}'.format(op))
-    value = op(value, inv, 0, None, perm.size(0))
-    value = value[0] if isinstance(value, tuple) else value
-
-    return index, value
->>>>>>> 1fb5fa4f
+    return torch.stack([storage.row(), storage.col()], dim=0), storage.value()